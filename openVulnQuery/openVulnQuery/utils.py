--- conflicted
+++ resolved
@@ -76,11 +76,6 @@
     if 'ips_signatures' in header:
         header.remove('ips_signatures')
 
-<<<<<<< HEAD
-=======
-    header = flattened_advisory_list[0].keys()
-
->>>>>>> 98de1979
     w = csv.DictWriter(file_handle, header, delimiter=delimiter, extrasaction='ignore', restval='NA')
     w.writeheader()
 
